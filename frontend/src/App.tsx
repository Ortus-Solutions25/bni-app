<<<<<<< HEAD
import React, { useState, useEffect, useCallback } from 'react';
import { BrowserRouter as Router, Routes, Route, useLocation, useNavigate } from 'react-router-dom';
import {
  Container,
  AppBar,
  Toolbar,
  Typography,
  Box,
  Tabs,
  Tab,
  Paper,
  CssBaseline,
} from '@mui/material';
import { ThemeProvider, createTheme } from '@mui/material/styles';
import { Analytics } from '@mui/icons-material';

// Import components
import FileUploadSection from './components/FileUploadSection';
import ReportGeneration from './components/ReportGeneration';
import DataQualityMonitor from './components/DataQualityMonitor';
import FileManagement from './components/FileManagement';
import MatrixVisualization from './components/MatrixVisualization';
import ChapterRoutes from './components/ChapterRoutes';
=======
import React, { useState } from 'react';
import {
  Container,
  Typography,
  Box,
  Paper,
  AppBar,
  Toolbar,
  Tab,
  Tabs,
  ThemeProvider,
  createTheme,
  CssBaseline,
} from '@mui/material';
import { FileUpload } from './components/FileUpload';
import { MatrixDisplay } from './components/MatrixDisplay';
import { MemberManagement } from './components/MemberManagement';

const theme = createTheme({
  palette: {
    primary: {
      main: '#1976d2',
    },
    secondary: {
      main: '#dc004e',
    },
  },
});
>>>>>>> e38a5bab

interface TabPanelProps {
  children?: React.ReactNode;
  index: number;
  value: number;
}

function TabPanel(props: TabPanelProps) {
  const { children, value, index, ...other } = props;

  return (
    <div
      role="tabpanel"
      hidden={value !== index}
      id={`simple-tabpanel-${index}`}
      aria-labelledby={`simple-tab-${index}`}
      {...other}
    >
      {value === index && (
        <Box sx={{ p: 3 }}>
          {children}
        </Box>
      )}
    </div>
  );
}

<<<<<<< HEAD
function a11yProps(index: number) {
  return {
    id: `simple-tab-${index}`,
    'aria-controls': `simple-tabpanel-${index}`,
  };
}

const theme = createTheme({
  palette: {
    primary: {
      main: '#1976d2',
    },
    secondary: {
      main: '#dc004e',
    },
  },
});

interface MatrixData {
  members: string[];
  referralMatrix?: number[][];
  oneToOneMatrix?: number[][];
  combinationMatrix?: number[][];
  tyfcbSummary?: {
    withinChapter: { member: string; amount: number; count: number }[];
    outsideChapter: { member: string; amount: number; count: number }[];
    totalWithinChapter: number;
    totalOutsideChapter: number;
  };
}

function App() {
  return (
    <Router>
      <ThemeProvider theme={theme}>
        <CssBaseline />
        <AppContent />
      </ThemeProvider>
    </Router>
  );
}

function AppContent() {
  const location = useLocation();
  const navigate = useNavigate();
  
  // Determine current tab based on URL
  const getCurrentTab = useCallback(() => {
    if (location.pathname.startsWith('/chapters') || location.pathname === '/') {
      return 5; // Chapters tab
    } else if (location.pathname.startsWith('/upload')) {
      return 0;
    } else if (location.pathname.startsWith('/reports')) {
      return 1;
    } else if (location.pathname.startsWith('/matrices')) {
      return 2;
    } else if (location.pathname.startsWith('/quality')) {
      return 3;
    } else if (location.pathname.startsWith('/management')) {
      return 4;
    }
    return 5; // Default to chapters
  }, [location.pathname]);
  
  const [tabValue, setTabValue] = useState(getCurrentTab());
  const [uploadedFiles, setUploadedFiles] = useState<{
    palmsFiles: File[];
    memberFiles: File[];
  }>({ palmsFiles: [], memberFiles: [] });
  const [matrixData, setMatrixData] = useState<MatrixData | null>(null);

  // Update tab when location changes
  useEffect(() => {
    setTabValue(getCurrentTab());
  }, [location, getCurrentTab]);

  const handleTabChange = (event: React.SyntheticEvent, newValue: number) => {
    setTabValue(newValue);
    
    // Navigate to appropriate route when tab changes
    switch (newValue) {
      case 0:
        navigate('/upload');
        break;
      case 1:
        navigate('/reports');
        break;
      case 2:
        navigate('/matrices');
        break;
      case 3:
        navigate('/quality');
        break;
      case 4:
        navigate('/management');
        break;
      case 5:
        navigate('/chapters');
        break;
      default:
        navigate('/chapters');
    }
  };

  const handleFilesUploaded = (palmsFiles: File[], memberFiles: File[]) => {
    setUploadedFiles({ palmsFiles, memberFiles });
  };

  const handleMatrixDataGenerated = (newMatrixData: MatrixData) => {
    setMatrixData(newMatrixData);
  };

  return (
    <Box sx={{ flexGrow: 1 }}>
      <AppBar position="static">
        <Toolbar>
          <Analytics sx={{ mr: 2 }} />
          <Typography variant="h6" component="div" sx={{ flexGrow: 1 }}>
            📊 BNI PALMS Analysis
          </Typography>
          <Typography variant="body2">
            Version 2.0
          </Typography>
        </Toolbar>
      </AppBar>

      <Container maxWidth="lg" sx={{ mt: 2 }}>
        <Paper elevation={0}>
          <Box sx={{ borderBottom: 1, borderColor: 'divider' }}>
            <Tabs 
              value={tabValue} 
              onChange={handleTabChange} 
              aria-label="BNI Analysis tabs"
              variant="scrollable"
              scrollButtons="auto"
            >
              <Tab label="📤 File Upload" {...a11yProps(0)} />
              <Tab label="📊 Generate Reports" {...a11yProps(1)} />
              <Tab label="🔍 View Matrices" {...a11yProps(2)} />
              <Tab label="📋 Data Quality" {...a11yProps(3)} />
              <Tab label="🗑️ File Management" {...a11yProps(4)} />
              <Tab label="🏢 Chapters" {...a11yProps(5)} />
            </Tabs>
          </Box>

          <Routes>
            <Route path="/" element={
              <TabPanel value={tabValue} index={5}>
                <ChapterRoutes />
              </TabPanel>
            } />
            <Route path="/chapters/*" element={
              <TabPanel value={tabValue} index={5}>
                <ChapterRoutes />
              </TabPanel>
            } />
            <Route path="/upload" element={
              <TabPanel value={tabValue} index={0}>
                <FileUploadSection 
                  onFilesUploaded={handleFilesUploaded} 
                  onNavigateToReports={() => setTabValue(1)}
                />
              </TabPanel>
            } />
            <Route path="/reports" element={
              <TabPanel value={tabValue} index={1}>
                <ReportGeneration 
                  uploadedFiles={uploadedFiles}
                  onReportsGenerated={() => setTabValue(2)}
                  onMatrixDataGenerated={handleMatrixDataGenerated}
                />
              </TabPanel>
            } />
            <Route path="/matrices" element={
              <TabPanel value={tabValue} index={2}>
                <MatrixVisualization data={matrixData || undefined} />
              </TabPanel>
            } />
            <Route path="/quality" element={
              <TabPanel value={tabValue} index={3}>
                <DataQualityMonitor />
              </TabPanel>
            } />
            <Route path="/management" element={
              <TabPanel value={tabValue} index={4}>
                <FileManagement onFilesCleared={() => {
                  setUploadedFiles({ palmsFiles: [], memberFiles: [] });
                  setTabValue(0);
                }} />
              </TabPanel>
            } />
          </Routes>
        </Paper>
      </Container>
    </Box>
=======
function App() {
  const [tabValue, setTabValue] = useState(0);
  const [refreshKey, setRefreshKey] = useState(0);
  
  // For now, we'll hardcode a chapter ID. In a real app, this would come from auth/routing
  const CHAPTER_ID = 1;

  const handleTabChange = (_event: React.SyntheticEvent, newValue: number) => {
    setTabValue(newValue);
  };

  const handleUploadSuccess = () => {
    // Refresh matrices when a file is uploaded successfully
    setRefreshKey(prev => prev + 1);
    setTabValue(1); // Switch to matrix view
  };

  const handleMemberAdded = () => {
    // Refresh data when a member is added
    setRefreshKey(prev => prev + 1);
  };

  return (
    <ThemeProvider theme={theme}>
      <CssBaseline />
      <Box sx={{ flexGrow: 1 }}>
        <AppBar position="static">
          <Toolbar>
            <Typography variant="h6" component="div" sx={{ flexGrow: 1 }}>
              BNI Analytics Dashboard
            </Typography>
          </Toolbar>
        </AppBar>

        <Container maxWidth="lg" sx={{ mt: 4, mb: 4 }}>
          <Paper sx={{ width: '100%' }}>
            <Box sx={{ borderBottom: 1, borderColor: 'divider' }}>
              <Tabs value={tabValue} onChange={handleTabChange} aria-label="basic tabs">
                <Tab label="Upload Data" />
                <Tab label="View Matrices" />
                <Tab label="Manage Members" />
              </Tabs>
            </Box>
            
            <TabPanel value={tabValue} index={0}>
              <Typography variant="h4" gutterBottom>
                Upload Excel File
              </Typography>
              <Typography variant="body1" color="textSecondary" paragraph>
                Upload your BNI chapter data file (.xls or .xlsx) to process referrals, 
                one-to-one meetings, and TYFCB records.
              </Typography>
              <FileUpload 
                chapterId={CHAPTER_ID} 
                onUploadSuccess={handleUploadSuccess}
              />
            </TabPanel>
            
            <TabPanel value={tabValue} index={1}>
              <MatrixDisplay 
                key={refreshKey} 
                chapterId={CHAPTER_ID} 
              />
            </TabPanel>
            
            <TabPanel value={tabValue} index={2}>
              <Typography variant="h4" gutterBottom>
                Member Management
              </Typography>
              <Typography variant="body1" color="textSecondary" paragraph>
                Add and manage chapter members. Members must be added before processing Excel files
                to ensure proper name matching.
              </Typography>
              <MemberManagement 
                chapterId={CHAPTER_ID} 
                onMemberAdded={handleMemberAdded}
              />
            </TabPanel>
          </Paper>
        </Container>
      </Box>
    </ThemeProvider>
>>>>>>> e38a5bab
  );
}

export default App;<|MERGE_RESOLUTION|>--- conflicted
+++ resolved
@@ -1,6 +1,11 @@
-<<<<<<< HEAD
-import React, { useState, useEffect, useCallback } from 'react';
-import { BrowserRouter as Router, Routes, Route, useLocation, useNavigate } from 'react-router-dom';
+import React, { useState, useEffect, useCallback } from "react";
+import {
+  BrowserRouter as Router,
+  Routes,
+  Route,
+  useLocation,
+  useNavigate,
+} from "react-router-dom";
 import {
   Container,
   AppBar,
@@ -11,47 +16,17 @@
   Tab,
   Paper,
   CssBaseline,
-} from '@mui/material';
-import { ThemeProvider, createTheme } from '@mui/material/styles';
-import { Analytics } from '@mui/icons-material';
+} from "@mui/material";
+import { ThemeProvider, createTheme } from "@mui/material/styles";
+import { Analytics } from "@mui/icons-material";
 
 // Import components
-import FileUploadSection from './components/FileUploadSection';
-import ReportGeneration from './components/ReportGeneration';
-import DataQualityMonitor from './components/DataQualityMonitor';
-import FileManagement from './components/FileManagement';
-import MatrixVisualization from './components/MatrixVisualization';
-import ChapterRoutes from './components/ChapterRoutes';
-=======
-import React, { useState } from 'react';
-import {
-  Container,
-  Typography,
-  Box,
-  Paper,
-  AppBar,
-  Toolbar,
-  Tab,
-  Tabs,
-  ThemeProvider,
-  createTheme,
-  CssBaseline,
-} from '@mui/material';
-import { FileUpload } from './components/FileUpload';
-import { MatrixDisplay } from './components/MatrixDisplay';
-import { MemberManagement } from './components/MemberManagement';
-
-const theme = createTheme({
-  palette: {
-    primary: {
-      main: '#1976d2',
-    },
-    secondary: {
-      main: '#dc004e',
-    },
-  },
-});
->>>>>>> e38a5bab
+import FileUploadSection from "./components/FileUploadSection";
+import ReportGeneration from "./components/ReportGeneration";
+import DataQualityMonitor from "./components/DataQualityMonitor";
+import FileManagement from "./components/FileManagement";
+import MatrixVisualization from "./components/MatrixVisualization";
+import ChapterRoutes from "./components/ChapterRoutes";
 
 interface TabPanelProps {
   children?: React.ReactNode;
@@ -70,30 +45,25 @@
       aria-labelledby={`simple-tab-${index}`}
       {...other}
     >
-      {value === index && (
-        <Box sx={{ p: 3 }}>
-          {children}
-        </Box>
-      )}
+      {value === index && <Box sx={{ p: 3 }}>{children}</Box>}
     </div>
   );
 }
 
-<<<<<<< HEAD
 function a11yProps(index: number) {
   return {
     id: `simple-tab-${index}`,
-    'aria-controls': `simple-tabpanel-${index}`,
+    "aria-controls": `simple-tabpanel-${index}`,
   };
 }
 
 const theme = createTheme({
   palette: {
     primary: {
-      main: '#1976d2',
+      main: "#1976d2",
     },
     secondary: {
-      main: '#dc004e',
+      main: "#dc004e",
     },
   },
 });
@@ -125,25 +95,28 @@
 function AppContent() {
   const location = useLocation();
   const navigate = useNavigate();
-  
+
   // Determine current tab based on URL
   const getCurrentTab = useCallback(() => {
-    if (location.pathname.startsWith('/chapters') || location.pathname === '/') {
+    if (
+      location.pathname.startsWith("/chapters") ||
+      location.pathname === "/"
+    ) {
       return 5; // Chapters tab
-    } else if (location.pathname.startsWith('/upload')) {
+    } else if (location.pathname.startsWith("/upload")) {
       return 0;
-    } else if (location.pathname.startsWith('/reports')) {
+    } else if (location.pathname.startsWith("/reports")) {
       return 1;
-    } else if (location.pathname.startsWith('/matrices')) {
+    } else if (location.pathname.startsWith("/matrices")) {
       return 2;
-    } else if (location.pathname.startsWith('/quality')) {
+    } else if (location.pathname.startsWith("/quality")) {
       return 3;
-    } else if (location.pathname.startsWith('/management')) {
+    } else if (location.pathname.startsWith("/management")) {
       return 4;
     }
     return 5; // Default to chapters
   }, [location.pathname]);
-  
+
   const [tabValue, setTabValue] = useState(getCurrentTab());
   const [uploadedFiles, setUploadedFiles] = useState<{
     palmsFiles: File[];
@@ -158,29 +131,29 @@
 
   const handleTabChange = (event: React.SyntheticEvent, newValue: number) => {
     setTabValue(newValue);
-    
+
     // Navigate to appropriate route when tab changes
     switch (newValue) {
       case 0:
-        navigate('/upload');
+        navigate("/upload");
         break;
       case 1:
-        navigate('/reports');
+        navigate("/reports");
         break;
       case 2:
-        navigate('/matrices');
+        navigate("/matrices");
         break;
       case 3:
-        navigate('/quality');
+        navigate("/quality");
         break;
       case 4:
-        navigate('/management');
+        navigate("/management");
         break;
       case 5:
-        navigate('/chapters');
+        navigate("/chapters");
         break;
       default:
-        navigate('/chapters');
+        navigate("/chapters");
     }
   };
 
@@ -200,18 +173,16 @@
           <Typography variant="h6" component="div" sx={{ flexGrow: 1 }}>
             📊 BNI PALMS Analysis
           </Typography>
-          <Typography variant="body2">
-            Version 2.0
-          </Typography>
+          <Typography variant="body2">Version 2.0</Typography>
         </Toolbar>
       </AppBar>
 
       <Container maxWidth="lg" sx={{ mt: 2 }}>
         <Paper elevation={0}>
-          <Box sx={{ borderBottom: 1, borderColor: 'divider' }}>
-            <Tabs 
-              value={tabValue} 
-              onChange={handleTabChange} 
+          <Box sx={{ borderBottom: 1, borderColor: "divider" }}>
+            <Tabs
+              value={tabValue}
+              onChange={handleTabChange}
               aria-label="BNI Analysis tabs"
               variant="scrollable"
               scrollButtons="auto"
@@ -226,139 +197,78 @@
           </Box>
 
           <Routes>
-            <Route path="/" element={
-              <TabPanel value={tabValue} index={5}>
-                <ChapterRoutes />
-              </TabPanel>
-            } />
-            <Route path="/chapters/*" element={
-              <TabPanel value={tabValue} index={5}>
-                <ChapterRoutes />
-              </TabPanel>
-            } />
-            <Route path="/upload" element={
-              <TabPanel value={tabValue} index={0}>
-                <FileUploadSection 
-                  onFilesUploaded={handleFilesUploaded} 
-                  onNavigateToReports={() => setTabValue(1)}
-                />
-              </TabPanel>
-            } />
-            <Route path="/reports" element={
-              <TabPanel value={tabValue} index={1}>
-                <ReportGeneration 
-                  uploadedFiles={uploadedFiles}
-                  onReportsGenerated={() => setTabValue(2)}
-                  onMatrixDataGenerated={handleMatrixDataGenerated}
-                />
-              </TabPanel>
-            } />
-            <Route path="/matrices" element={
-              <TabPanel value={tabValue} index={2}>
-                <MatrixVisualization data={matrixData || undefined} />
-              </TabPanel>
-            } />
-            <Route path="/quality" element={
-              <TabPanel value={tabValue} index={3}>
-                <DataQualityMonitor />
-              </TabPanel>
-            } />
-            <Route path="/management" element={
-              <TabPanel value={tabValue} index={4}>
-                <FileManagement onFilesCleared={() => {
-                  setUploadedFiles({ palmsFiles: [], memberFiles: [] });
-                  setTabValue(0);
-                }} />
-              </TabPanel>
-            } />
+            <Route
+              path="/"
+              element={
+                <TabPanel value={tabValue} index={5}>
+                  <ChapterRoutes />
+                </TabPanel>
+              }
+            />
+            <Route
+              path="/chapters/*"
+              element={
+                <TabPanel value={tabValue} index={5}>
+                  <ChapterRoutes />
+                </TabPanel>
+              }
+            />
+            <Route
+              path="/upload"
+              element={
+                <TabPanel value={tabValue} index={0}>
+                  <FileUploadSection
+                    onFilesUploaded={handleFilesUploaded}
+                    onNavigateToReports={() => setTabValue(1)}
+                  />
+                </TabPanel>
+              }
+            />
+            <Route
+              path="/reports"
+              element={
+                <TabPanel value={tabValue} index={1}>
+                  <ReportGeneration
+                    uploadedFiles={uploadedFiles}
+                    onReportsGenerated={() => setTabValue(2)}
+                    onMatrixDataGenerated={handleMatrixDataGenerated}
+                  />
+                </TabPanel>
+              }
+            />
+            <Route
+              path="/matrices"
+              element={
+                <TabPanel value={tabValue} index={2}>
+                  <MatrixVisualization data={matrixData || undefined} />
+                </TabPanel>
+              }
+            />
+            <Route
+              path="/quality"
+              element={
+                <TabPanel value={tabValue} index={3}>
+                  <DataQualityMonitor />
+                </TabPanel>
+              }
+            />
+            <Route
+              path="/management"
+              element={
+                <TabPanel value={tabValue} index={4}>
+                  <FileManagement
+                    onFilesCleared={() => {
+                      setUploadedFiles({ palmsFiles: [], memberFiles: [] });
+                      setTabValue(0);
+                    }}
+                  />
+                </TabPanel>
+              }
+            />
           </Routes>
         </Paper>
       </Container>
     </Box>
-=======
-function App() {
-  const [tabValue, setTabValue] = useState(0);
-  const [refreshKey, setRefreshKey] = useState(0);
-  
-  // For now, we'll hardcode a chapter ID. In a real app, this would come from auth/routing
-  const CHAPTER_ID = 1;
-
-  const handleTabChange = (_event: React.SyntheticEvent, newValue: number) => {
-    setTabValue(newValue);
-  };
-
-  const handleUploadSuccess = () => {
-    // Refresh matrices when a file is uploaded successfully
-    setRefreshKey(prev => prev + 1);
-    setTabValue(1); // Switch to matrix view
-  };
-
-  const handleMemberAdded = () => {
-    // Refresh data when a member is added
-    setRefreshKey(prev => prev + 1);
-  };
-
-  return (
-    <ThemeProvider theme={theme}>
-      <CssBaseline />
-      <Box sx={{ flexGrow: 1 }}>
-        <AppBar position="static">
-          <Toolbar>
-            <Typography variant="h6" component="div" sx={{ flexGrow: 1 }}>
-              BNI Analytics Dashboard
-            </Typography>
-          </Toolbar>
-        </AppBar>
-
-        <Container maxWidth="lg" sx={{ mt: 4, mb: 4 }}>
-          <Paper sx={{ width: '100%' }}>
-            <Box sx={{ borderBottom: 1, borderColor: 'divider' }}>
-              <Tabs value={tabValue} onChange={handleTabChange} aria-label="basic tabs">
-                <Tab label="Upload Data" />
-                <Tab label="View Matrices" />
-                <Tab label="Manage Members" />
-              </Tabs>
-            </Box>
-            
-            <TabPanel value={tabValue} index={0}>
-              <Typography variant="h4" gutterBottom>
-                Upload Excel File
-              </Typography>
-              <Typography variant="body1" color="textSecondary" paragraph>
-                Upload your BNI chapter data file (.xls or .xlsx) to process referrals, 
-                one-to-one meetings, and TYFCB records.
-              </Typography>
-              <FileUpload 
-                chapterId={CHAPTER_ID} 
-                onUploadSuccess={handleUploadSuccess}
-              />
-            </TabPanel>
-            
-            <TabPanel value={tabValue} index={1}>
-              <MatrixDisplay 
-                key={refreshKey} 
-                chapterId={CHAPTER_ID} 
-              />
-            </TabPanel>
-            
-            <TabPanel value={tabValue} index={2}>
-              <Typography variant="h4" gutterBottom>
-                Member Management
-              </Typography>
-              <Typography variant="body1" color="textSecondary" paragraph>
-                Add and manage chapter members. Members must be added before processing Excel files
-                to ensure proper name matching.
-              </Typography>
-              <MemberManagement 
-                chapterId={CHAPTER_ID} 
-                onMemberAdded={handleMemberAdded}
-              />
-            </TabPanel>
-          </Paper>
-        </Container>
-      </Box>
-    </ThemeProvider>
->>>>>>> e38a5bab
   );
 }
 
